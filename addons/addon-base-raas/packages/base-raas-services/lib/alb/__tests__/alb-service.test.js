--- conflicted
+++ resolved
@@ -382,11 +382,7 @@
       service.getHostname = jest.fn(() => {
         return 'rtsudio-test.example.com';
       });
-<<<<<<< HEAD
-      service.calculateRulePriority = jest.fn(() => {
-=======
       jest.spyOn(service, 'calculateRulePriority').mockImplementationOnce(() => {
->>>>>>> 64eb2134
         return 1;
       });
       await service.createListenerRule(prefix, requestContext, resolvedVars, targetGroupArn);
@@ -410,11 +406,7 @@
       service.getHostname = jest.fn(() => {
         return 'rtsudio-test.example.com';
       });
-<<<<<<< HEAD
-      service.calculateRulePriority = jest.fn(() => {
-=======
       jest.spyOn(service, 'calculateRulePriority').mockImplementationOnce(() => {
->>>>>>> 64eb2134
         return 1;
       });
       const response = await service.createListenerRule(prefix, requestContext, resolvedVars, targetGroupArn);
@@ -433,11 +425,7 @@
       service.getHostname = jest.fn(() => {
         return 'rtsudio-test.example.com';
       });
-<<<<<<< HEAD
-      service.calculateRulePriority = jest.fn(() => {
-=======
       jest.spyOn(service, 'calculateRulePriority').mockImplementationOnce(() => {
->>>>>>> 64eb2134
         return 1;
       });
       try {
@@ -474,7 +462,6 @@
     });
   });
 
-<<<<<<< HEAD
   describe('modifyRule', () => {
     it('should pass and return empty object with success', async () => {
       service.getHostname = jest.fn(() => {
@@ -518,7 +505,22 @@
           externalId: 'subnet-0a661d9f417ecff3f',
         };
       });
-=======
+      albClient.describeRules = jest.fn().mockImplementation(() => {
+        return {
+          promise: () => {
+            return {
+              Rules: [{ Conditions: [{ Field: 'source-ip', SourceIpConfig: { Values: ['1'] } }] }],
+            };
+          },
+        };
+      });
+      service.getAlbSdk = jest.fn().mockResolvedValue(albClient);
+      const response = await service.describeRules({}, { cidr: [], projectId: '' });
+      expect(albClient.describeRules).toHaveBeenCalled();
+      expect(response).toEqual(['1']);
+    });
+  });
+  
   describe('calculateRulePriority', () => {
     it('should fail when describe rule API call throws error', async () => {
       albClient.describeRules = jest.fn().mockImplementation(() => {
@@ -548,22 +550,10 @@
     });
 
     it('should maximum priority + 1', async () => {
->>>>>>> 64eb2134
       albClient.describeRules = jest.fn().mockImplementation(() => {
         return {
           promise: () => {
             return {
-<<<<<<< HEAD
-              Rules: [{ Conditions: [{ Field: 'source-ip', SourceIpConfig: { Values: ['1'] } }] }],
-            };
-          },
-        };
-      });
-      service.getAlbSdk = jest.fn().mockResolvedValue(albClient);
-      const response = await service.describeRules({}, { cidr: [], projectId: '' });
-      expect(albClient.describeRules).toHaveBeenCalled();
-      expect(response).toEqual(['1']);
-=======
               Rules: [{ IsDefault: true }, { IsDefault: false, Priority: 1 }, { IsDefault: false, Priority: 2 }],
             };
           },
@@ -572,7 +562,6 @@
       // service.getAlbSdk = jest.fn().mockResolvedValue(albClient);
       const response = await service.calculateRulePriority({}, {}, '');
       expect(response).toEqual(3);
->>>>>>> 64eb2134
-    });
-  });
+    });
+  });  
 });