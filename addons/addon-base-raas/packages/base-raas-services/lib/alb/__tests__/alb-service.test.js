--- conflicted
+++ resolved
@@ -463,9 +463,7 @@
   });
 
   describe('modifyRule', () => {
-    it('should pass and return empty object with success', async () => {
-<<<<<<< HEAD
-=======
+    it('should pass and return empty object with success', async () => { 
       const resolvedVars = {
         projectId: 'bio-research-vir2',
         envId: '018bb1e1-6bd3-49d9-b608-051cfb180882',
@@ -491,8 +489,7 @@
         ],
         RuleArn:
           'arn:aws:elasticloadbalancing:us-west-2:123456789012:listener-rule/app/my-load-balancer/50dc6c495c0c9188/f2f7dc8efc522ab2/9683b2d02a6cabee',
-      };
->>>>>>> cd49cb90
+      }; 
       service.getHostname = jest.fn(() => {
         return 'rtsudio-test.example.com';
       });
@@ -508,24 +505,7 @@
           },
         };
       });
-      service.getAlbSdk = jest.fn().mockResolvedValue(albClient);
-<<<<<<< HEAD
-      const response = await service.modifyRule({}, { cidr: [], projectId: '' });
-      expect(response).toEqual({});
-    });
-    it('should pass when user passed empty cidr value to modify rule', async () => {
-      // the system should validate and replace the default ip "0.0.0.0/0" and execute
-      albClient.modifyRule = jest.fn().mockImplementation(() => {
-        return {
-          promise: () => {
-            return {};
-          },
-        };
-      });
-      service.getAlbSdk = jest.fn().mockResolvedValue(albClient);
-      await service.modifyRule({}, { cidr: [], projectId: '' });
-      expect(albClient.modifyRule).toHaveBeenCalled();
-=======
+      service.getAlbSdk = jest.fn().mockResolvedValue(albClient); 
       const response = await service.modifyRule({}, resolvedVars);
       expect(albClient.modifyRule).toHaveBeenCalledWith(params);
       expect(response).toEqual({});
@@ -549,17 +529,12 @@
         expect(err.message).toContain(
           'Error modify rule. Rule modify failed with message - A condition value cannot be empty',
         );
-      }
->>>>>>> cd49cb90
-    });
-  });
-
-  describe('describeRules', () => {
-<<<<<<< HEAD
-    it('should pass and return empty object with success', async () => {
-=======
-    it('should pass and return array of string value with success', async () => {
->>>>>>> cd49cb90
+      } 
+    });
+  });
+
+  describe('describeRules', () => { 
+    it('should pass and return array of string value with success', async () => { 
       service.findAwsAccountDetails = jest.fn(() => {
         return {
           externalId: 'subnet-0a661d9f417ecff3f',
@@ -568,24 +543,16 @@
       albClient.describeRules = jest.fn().mockImplementation(() => {
         return {
           promise: () => {
-            return {
-<<<<<<< HEAD
-              Rules: [{ Conditions: [{ Field: 'source-ip', SourceIpConfig: { Values: ['1'] } }] }],
-=======
+            return { 
               Rules: [{ Conditions: [{ Field: 'source-ip', SourceIpConfig: { Values: ['10.0.0.0/32'] } }] }],
->>>>>>> cd49cb90
             };
           },
         };
       });
       service.getAlbSdk = jest.fn().mockResolvedValue(albClient);
       const response = await service.describeRules({}, { cidr: [], projectId: '' });
-      expect(albClient.describeRules).toHaveBeenCalled();
-<<<<<<< HEAD
-      expect(response).toEqual(['1']);
-=======
+      expect(albClient.describeRules).toHaveBeenCalled(); 
       expect(response).toEqual(['10.0.0.0/32']);
->>>>>>> cd49cb90
     });
   });
 
