AWSTemplateFormatVersion: 2010-09-09

Description: Service-Workbench-on-AWS Research-Account

Parameters:
  Namespace:
    Type: String
    Description: An environment name that will be prefixed to resource names

  CentralAccountId:
    Type: String
    Description: The account id of the main AWS account where the solution is deployed.

  ExternalId:
    Type: String
    Description: A unique ID used to identify this account

  VpcCidr:
    Description: Please enter the IP range (CIDR notation) for this VPC
    Type: String
    Default: 10.0.0.0/16

  ApiHandlerArn:
    Type: String
    Description: The arn of apiHandler role

  WorkflowRoleArn:
    Type: String
    Description: The arn of workflowRunner role

  # Generous subnet allocation of 8192 addresses (ie room for a few concurrent EMR clusters)
  # ending at 10.0.31.255
  VpcPublicSubnet1Cidr:
    Description: Please enter the IP range (CIDR notation) for the public subnet in the 1st Availability Zone
    Type: String
    Default: 10.0.0.0/19

  LaunchConstraintRolePrefix:
    Description: Role name prefix to use when creating a launch constraint role in the on-boarded account
    Type: String
    Default: '*'

  LaunchConstraintPolicyPrefix:
    Description: Customer managed policy name prefix to use when creating a launch constraint role in the on-boarded account
    Type: String
    Default: '*'

Metadata:
  AWS::CloudFormation::Interface:
    ParameterGroups:
      - Label:
          default: Shared Configuration
        Parameters:
          - Namespace
      - Label:
          default: Account Configuration
        Parameters:
          - CentralAccountId
          - ExternalId
      - Label:
          default: Deployment Configuration
        Parameters:
          - VpcCidr
          - VpcPublicSubnet1Cidr

Resources:
  # A role used for launching environments using AWS Service Catalog
  # This is the role that code (ApiHandlerLambda and WorkflowLoopRunnerLambda) in central account
  # assumes before performing any AWS Service Catalog interactions in this account (the on-boarded account)
  # for launching environments.
  # Equivalent role for central account is created by 'main/solution/backend/config/infra/cloudformation.yml'
  CrossAccountRoleEnvMgmt:
    Type: 'AWS::IAM::Role'
    Properties:
      RoleName: !Join ['-', [Ref: Namespace, 'xacc-env-mgmt']]
      Path: '/'
      AssumeRolePolicyDocument:
        Version: '2012-10-17'
        Statement:
          - Effect: 'Allow'
            Principal:
              AWS:
                - !Join [':', ['arn:aws:iam:', Ref: CentralAccountId, 'root']]
                - !Ref ApiHandlerArn
                - !Ref WorkflowRoleArn
            Action:
              - 'sts:AssumeRole'
            Condition:
              StringEquals:
                sts:ExternalId: !Ref ExternalId
      ManagedPolicyArns:
        - arn:aws:iam::aws:policy/AWSServiceCatalogAdminFullAccess
      Policies:
        - PolicyName: ec2-access
          PolicyDocument:
            Statement:
              Effect: Allow
              Action:
                - ec2:CreateKeyPair
                - ec2:DeleteKeyPair
                - ec2:GetPasswordData
                - ec2:ModifyImageAttribute
                - ec2:DescribeImages
                - ec2:DescribeInstances
                - ec2:DescribeSecurityGroups
                - ec2:RevokeSecurityGroupIngress
                - ec2:AuthorizeSecurityGroupIngress
                - ec2-instance-connect:SendSSHPublicKey
              Resource: '*'
        - PolicyName: cfn-access
          PolicyDocument:
            Version: '2012-10-17'
            Statement:
              - Effect: Allow
                Action:
                  - cloudformation:GetTemplate
                Resource: 'arn:aws:cloudformation:*:*:stack/SC-*/*'
        - PolicyName: ssm-access
          PolicyDocument:
            Statement:
              Effect: Allow
              Action:
                - ssm:PutParameter
                - ssm:GetParameter
                - ssm:GetParameters
                - ssm:DeleteParameter
              Resource:
                - !Sub 'arn:aws:ssm:*:${AWS::AccountId}:parameter/*/sc-environments/*'
        - PolicyName: s3-access
          PolicyDocument:
            Statement:
              Effect: Allow
              Action:
                - s3:GetObject
              Resource:
                - 'arn:aws:s3:::cf-templates-*/*'
        - PolicyName: sagemaker-access
          PolicyDocument:
            Statement:
              Effect: Allow
              Action:
                - sagemaker:CreatePresignedNotebookInstanceUrl
                - sagemaker:ListNotebookInstances
              Resource: '*'
        - PolicyName: iam-role-access
          PolicyDocument:
            Statement:
              - Effect: Allow
                Action:
                  - iam:CreateRole
                  - iam:TagRole
                  - iam:GetRolePolicy
                  - iam:PutRolePolicy
                  - iam:DeleteRolePolicy
                  - iam:ListRolePolicies
                  - iam:ListAttachedRolePolicies
                  - iam:UpdateAssumeRolePolicy
                  - iam:UpdateRoleDescription
                  - iam:AttachRolePolicy
                  - iam:DetachRolePolicy
                Resource:
                  - !Sub 'arn:${AWS::Partition}:iam::${AWS::AccountId}:role/${LaunchConstraintRolePrefix}LaunchConstraint'
      PermissionsBoundary: !Ref CrossAccountEnvMgmtPermissionsBoundary

  CrossAccountEnvMgmtPermissionsBoundary:
    Type: AWS::IAM::ManagedPolicy
    Properties:
      Description: Permission boundary for cross account EnvMgmt role
      PolicyDocument:
        Version: "2012-10-17"
        Statement:
          - Effect: Allow
            Action:
              - s3:*
              - cloudformation:*
              - sagemaker:*
              - ec2:*
              - ssm:*
              - config:*
              - servicecatalog:*
              - ec2-instance-connect:*
            Resource: '*'
          - Effect: Allow
            Action:
              - iam:PassRole
            Resource: '*'
            Condition:
              StringEquals:
                iam:PassedToService: 'servicecatalog.amazonaws.com'
          - Effect: Allow
            Action:
              - iam:CreateRole
              - iam:TagRole
              - iam:GetRolePolicy
              - iam:PutRolePolicy
              - iam:DeleteRolePolicy
              - iam:ListRolePolicies
              - iam:ListAttachedRolePolicies
              - iam:UpdateAssumeRolePolicy
              - iam:UpdateRoleDescription
              - iam:AttachRolePolicy
              - iam:DetachRolePolicy
            Resource:
              - !Sub 'arn:${AWS::Partition}:iam::${AWS::AccountId}:role/${LaunchConstraintRolePrefix}'
          - Effect: Allow
            Action:
              - iam:CreatePolicy
              - iam:GetPolicy
              - iam:GetPolicyVersion
              - iam:ListPolicyVersions
              - iam:DeletePolicy
              - iam:DeletePolicyVersion
            Resource:
              - !Sub 'arn:${AWS::Partition}:iam::${AWS::AccountId}:policy/${LaunchConstraintPolicyPrefix}'
          - Effect: Allow
            Action:
              - iam:GetGroup
              - iam:GetRole
              - iam:GetUser
              - iam:ListGroups
              - iam:ListRoles
              - iam:ListUsers
            Resource: '*' # These non-mutating IAM actions cover the permissions in managed policy AWSServiceCatalogAdminFullAccess

  PolicyCrossAccountExecution:
    Type: AWS::IAM::ManagedPolicy
    Properties:
      Description: Allows main account to perform critical analytics on workspaces provisioned in member accounts
      PolicyDocument:
        Version: '2012-10-17'
        Statement:
          - Effect: Allow
            Action:
              - cloudformation:CreateStack
              - cloudformation:DeleteStack
              - cloudformation:DescribeStacks
              - cloudformation:DescribeStackEvents
            Resource: !Sub 'arn:aws:cloudformation:${AWS::Region}:${AWS::AccountId}:stack/SC-*'
            Resource: !Sub 'arn:aws:cloudformation:${AWS::Region}:${AWS::AccountId}:stack/analysis-*' # ALB stack used this pattern
          - Effect: Allow
            Action:
              - sagemaker:CreatePresignedNotebookInstanceUrl
              - sagemaker:StartNotebookInstance
              - sagemaker:StopNotebookInstance
              - sagemaker:DescribeNotebookInstance
            Resource: !Sub 'arn:aws:sagemaker:${AWS::Region}:${AWS::AccountId}:notebook-instance/basicnotebookinstance-*'
          - Effect: Allow
            Action:
              - sagemaker:ListNotebookInstances
            Resource: '*' # For the actions listed above IAM does not support resource-level permissions and requires all resources to be chosen
          - Effect: Allow
            Action:
              - iam:GetRole
              - iam:TagRole
              - iam:GetRolePolicy
              - iam:DeleteRolePolicy
              - iam:DeleteRole
              - iam:PassRole
              - iam:PutRolePolicy
            Resource: !Sub 'arn:aws:iam::${AWS::AccountId}:role/analysis-*'
          - Effect: Allow
            Action:
              - ce:GetCostAndUsage
            Resource: '*' # For the actions listed above IAM does not support resource-level permissions and requires all resources to be chosen
          - Effect: Allow
            Action:
              - budgets:ViewBudget
              - budgets:ModifyBudget
            Resource: !Sub 'arn:aws:budgets::${AWS::AccountId}:budget/service-workbench-system-generated*'
          - Effect: Allow
            Action:
              - ec2:StartInstances
              - ec2:StopInstances
            Resource: !Sub 'arn:aws:ec2:${AWS::Region}:${AWS::AccountId}:instance/*'
          - Effect: Allow
            Action:
              - ec2:DescribeInstanceStatus
              - ec2:DescribeInstances
            Resource: '*' # For the actions listed above IAM does not support resource-level permissions and requires all resources to be chosen
          - Effect: Allow
            Action:
              - ec2:DescribeSubnets
              - ec2:DescribeVpcs
              - ec2:DescribeNetworkInterfaces
              - ec2:DescribeSecurityGroups
              - ec2:DescribeAvailabilityZones
              - ec2:DescribeAccountAttributes
              - ec2:CreateTags
              - ec2:DeleteTags
            Resource: '*' # For the actions listed above IAM does not support resource-level permissions and requires all resources to be chosen
          - Effect: Allow
            Action:
              - ssm:GetParameter
            Resource:
              - !Sub 'arn:aws:ssm:${AWS::Region}:${AWS::AccountId}:parameter/*'
          - Effect: Allow
            Action:
              - ec2:CreateSubnet
              - ec2:DeleteSubnet
              - ec2:AssociateSubnetCidrBlock
              - ec2:DisassociateSubnetCidrBlock
            Resource:
              - !Sub 'arn:aws:ec2:${AWS::Region}:${AWS::AccountId}:vpc/*'
              - !Sub 'arn:aws:ec2:${AWS::Region}:${AWS::AccountId}:subnet/*'
          - Effect: Allow
            Action:
              - ec2:CreateSecurityGroup
              - ec2:DeleteSecurityGroup
              - ec2:AuthorizeSecurityGroupIngress
              - ec2:RevokeSecurityGroupIngress
            Resource:
              - !Sub 'arn:aws:ec2:${AWS::Region}:${AWS::AccountId}:vpc/*'
              - !Sub 'arn:aws:ec2:${AWS::Region}:${AWS::AccountId}:security-group/*'
<<<<<<< HEAD
            Resource: '*'
=======
>>>>>>> 64eb2134
          - Effect: Allow
            Action:
              - elasticloadbalancing:DescribeLoadBalancers
              - elasticloadbalancing:DescribeListeners
              - elasticloadbalancing:DescribeRules
              - elasticloadbalancing:AddTags
              - elasticloadbalancing:RemoveTags
            Resource: '*' # For the actions listed above IAM does not support resource-level permissions and requires all resources to be chosen
          - Effect: Allow
            Action:
              - elasticloadbalancing:CreateLoadBalancer
              - elasticloadbalancing:DeleteLoadBalancer
              - elasticloadbalancing:SetSecurityGroups
              - elasticloadbalancing:SetSubnets
            Resource:
              - !Sub 'arn:aws:elasticloadbalancing:${AWS::Region}:${AWS::AccountId}:loadbalancer/app/analysis-*'
          - Effect: Allow
            Action:
              - elasticloadbalancing:CreateListener
              - elasticloadbalancing:DeleteListener
              - elasticloadbalancing:AddListenerCertificates
              - elasticloadbalancing:RemoveListenerCertificates
            Resource:
              - !Sub 'arn:aws:elasticloadbalancing:${AWS::Region}:${AWS::AccountId}:loadbalancer/app/analysis-*'
              - !Sub 'arn:aws:elasticloadbalancing:${AWS::Region}:${AWS::AccountId}:listener/app/analysis-*'
          - Effect: Allow
            Action:
              - elasticloadbalancing:CreateRule
              - elasticloadbalancing:DeleteRule
              - elasticloadbalancing:ModifyRule
            Resource:
              - !Sub 'arn:aws:elasticloadbalancing:${AWS::Region}:${AWS::AccountId}:listener/app/analysis-*'
              - !Sub 'arn:aws:elasticloadbalancing:${AWS::Region}:${AWS::AccountId}:listener-rule/app/analysis-*'
  CrossAccountExecutionRole:
    Type: 'AWS::IAM::Role'
    Properties:
      RoleName: !Join ['-', [Ref: Namespace, 'cross-account-role']]
      Path: '/'
      AssumeRolePolicyDocument:
        Version: '2012-10-17'
        Statement:
          - Effect: 'Allow'
            Principal:
              AWS:
                - !Join [':', ['arn:aws:iam:', Ref: CentralAccountId, 'root']]
                - !Ref ApiHandlerArn
                - !Ref WorkflowRoleArn
            Action:
              - 'sts:AssumeRole'
            Condition:
              StringEquals:
                sts:ExternalId: !Ref ExternalId
      ManagedPolicyArns:
        - !Ref PolicyCrossAccountExecution
      PermissionsBoundary: !Ref PolicyCrossAccountExecution

  # VPC for launching EMR clusters into
  # Just one AZ as we're aiming for transient low-cost clusters rather than HA
  VPC:
    Type: AWS::EC2::VPC
    Properties:
      CidrBlock: !Ref VpcCidr
      EnableDnsSupport: true
      EnableDnsHostnames: true
      Tags:
        - Key: Name
          Value: !Sub ${Namespace} vpc

  InternetGateway:
    Type: AWS::EC2::InternetGateway
    Properties:
      Tags:
        - Key: Name
          Value: !Sub ${Namespace} igw

  InternetGatewayAttachment:
    Type: AWS::EC2::VPCGatewayAttachment
    Properties:
      InternetGatewayId: !Ref InternetGateway
      VpcId: !Ref VPC

  PublicSubnet1:
    Type: AWS::EC2::Subnet
    Properties:
      VpcId: !Ref VPC
      AvailabilityZone: !Select [0, !GetAZs ]
      CidrBlock: !Ref VpcPublicSubnet1Cidr
      MapPublicIpOnLaunch: true
      Tags:
        - Key: Name
          Value: !Sub ${Namespace} public subnet 1

  PublicRouteTable:
    Type: AWS::EC2::RouteTable
    Properties:
      VpcId: !Ref VPC
      Tags:
        - Key: Name
          Value: !Sub ${Namespace} public routes

  DefaultPublicRoute:
    Type: AWS::EC2::Route
    DependsOn: InternetGatewayAttachment
    Properties:
      RouteTableId: !Ref PublicRouteTable
      DestinationCidrBlock: 0.0.0.0/0
      GatewayId: !Ref InternetGateway

  PublicSubnet1RouteTableAssociation:
    Type: AWS::EC2::SubnetRouteTableAssociation
    Properties:
      RouteTableId: !Ref PublicRouteTable
      SubnetId: !Ref PublicSubnet1

  EncryptionKey:
    Type: AWS::KMS::Key
    Properties:
      Description: 'This is the key used to secure resources in this account'
      EnableKeyRotation: True
      KeyPolicy:
        Version: '2012-10-17'
        Statement:
          - Sid: Allow root access
            Effect: 'Allow'
            Principal:
              AWS: !Sub arn:aws:iam::${AWS::AccountId}:root
            Action:
              - 'kms:*'
            Resource: '*'
          - Sid: Allow use of the key by this account
            Effect: 'Allow'
            Principal:
              AWS: '*'
            Action:
              - 'kms:DescribeKey'
              - 'kms:Encrypt'
              - 'kms:Decrypt'
              - 'kms:ReEncrypt*'
              - 'kms:GenerateDataKey'
              - 'kms:GenerateDataKeyWithoutPlaintext'
              - 'kms:CreateGrant'
              - 'kms:RevokeGrant'
            Resource: '*'
            Condition:
              StringEquals:
                kms:CallerAccount: !Ref 'AWS::AccountId'

  EncryptionKeyAlias:
    Type: AWS::KMS::Alias
    Properties:
      AliasName: !Join ['', ['alias/', Ref: Namespace, '-encryption-key']]
      TargetKeyId: !Ref EncryptionKey

Outputs:
  CrossAccountEnvMgmtRoleArn:
    Description: The arn of the cross account role for environment management using AWS Service Catalog
    Value: !GetAtt [CrossAccountRoleEnvMgmt, Arn]

  CrossAccountExecutionRoleArn:
    Description: The arn of the cross account role.
    Value: !GetAtt [CrossAccountExecutionRole, Arn]

  VPC:
    Description: VPC ID
    Value: !Ref VPC

  VpcPublicSubnet1:
    Description: A reference to the public subnet in the 1st Availability Zone
    Value: !Ref PublicSubnet1

  EncryptionKeyArn:
    Description: KMS Encryption Key Arn
    Value: !GetAtt [EncryptionKey, Arn]<|MERGE_RESOLUTION|>--- conflicted
+++ resolved
@@ -311,10 +311,6 @@
             Resource:
               - !Sub 'arn:aws:ec2:${AWS::Region}:${AWS::AccountId}:vpc/*'
               - !Sub 'arn:aws:ec2:${AWS::Region}:${AWS::AccountId}:security-group/*'
-<<<<<<< HEAD
-            Resource: '*'
-=======
->>>>>>> 64eb2134
           - Effect: Allow
             Action:
               - elasticloadbalancing:DescribeLoadBalancers
